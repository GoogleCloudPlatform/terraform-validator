--- conflicted
+++ resolved
@@ -64,11 +64,8 @@
 		"google_project_service":                {{convert: converter.GetServiceUsageCaiObject}},
 		"google_pubsub_subscription":            {{convert: converter.GetPubsubSubscriptionCaiObject}},
 		"google_pubsub_topic":                   {{convert: converter.GetPubsubTopicCaiObject}},
-<<<<<<< HEAD
 		"google_kms_crypto_key":                 {{convert: converter.GetKMSCryptoKeyCaiObject}},
-=======
-		"google_kms_key_ring":			         {{convert: converter.GetKMSKeyRingCaiObject}},
->>>>>>> bf738906
+		"google_kms_key_ring":			             {{convert: converter.GetKMSKeyRingCaiObject}},
 
 		// Terraform resources of type "google_project" have a 1:N relationship with CAI assets.
 		"google_project": {
