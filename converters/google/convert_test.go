// Copyright 2019 Google LLC
//
// Licensed under the Apache License, Version 2.0 (the "License");
// you may not use this file except in compliance with the License.
// You may obtain a copy of the License at
//
//      http://www.apache.org/licenses/LICENSE-2.0
//
// Unless required by applicable law or agreed to in writing, software
// distributed under the License is distributed on an "AS IS" BASIS,
// WITHOUT WARRANTIES OR CONDITIONS OF ANY KIND, either express or implied.
// See the License for the specific language governing permissions and
// limitations under the License.

package google

import (
	"context"
	"os"
	"sort"
	"testing"
	"time"

	converter "github.com/GoogleCloudPlatform/terraform-google-conversion/google"
	"github.com/GoogleCloudPlatform/terraform-validator/ancestrymanager"
	"github.com/GoogleCloudPlatform/terraform-validator/tfgcv"
	tfjson "github.com/hashicorp/terraform-json"
	"github.com/pkg/errors"
	"github.com/stretchr/testify/assert"
)

const testProject = "test-project"

func newTestConverter(convertUnchanged bool) (*Converter, error) {
	ctx := context.Background()
	ancestry := ""
	project := testProject
	offline := true
	cfg, err := tfgcv.GetConfig(ctx, project, offline)
	if err != nil {
		return nil, errors.Wrap(err, "constructing configuration")
	}
<<<<<<< HEAD
	ancestryManager, err := ancestrymanager.New(cfg, project, ancestry, "", offline)
=======
	c, err := NewConverter(ctx, ancestryManager, project, offline, convertUnchanged)
>>>>>>> 638f7e28
	if err != nil {
		return nil, errors.Wrap(err, "constructing resource manager client")
	}
	c := NewConverter(cfg, ancestryManager, offline)
	return c, nil
}

type configAttrGetter func(cfg *converter.Config) string

func getCredentials(cfg *converter.Config) string {
	return cfg.Credentials
}
func getAccessToken(cfg *converter.Config) string {
	return cfg.AccessToken
}

func TestNewConverterCredentials(t *testing.T) {
	cases := []struct {
		name           string
		envKey         string
		envValue       string
		getConfigValue configAttrGetter
	}{
		{
			name:           "GOOGLE_CREDENTIALS",
			envKey:         "GOOGLE_CREDENTIALS",
			envValue:       "whatever",
			getConfigValue: getCredentials,
		},
		{
			name:           "GOOGLE_CLOUD_KEYFILE_JSON",
			envKey:         "GOOGLE_CLOUD_KEYFILE_JSON",
			envValue:       "whatever",
			getConfigValue: getCredentials,
		},
		{
			name:           "GCLOUD_KEYFILE_JSON",
			envKey:         "GCLOUD_KEYFILE_JSON",
			envValue:       "whatever",
			getConfigValue: getCredentials,
		},
		{
			name:           "GOOGLE_OAUTH_ACCESS_TOKEN",
			envKey:         "GOOGLE_OAUTH_ACCESS_TOKEN",
			envValue:       "whatever",
			getConfigValue: getAccessToken,
		},
	}

	for _, c := range cases {
		t.Run(c.name, func(t *testing.T) {
			originalValue, isSet := os.LookupEnv(c.envKey)
			err := os.Setenv(c.envKey, c.envValue)
			if err != nil {
				t.Fatalf("error setting env var %s=%s: %s", c.envKey, c.envValue, err)
			}

			converter, err := newTestConverter(false)
			if err != nil {
				t.Fatalf("error building converter: %s", err)
			}

			assert.EqualValues(t, c.getConfigValue(converter.cfg), c.envValue)

			if isSet {
				err = os.Setenv(c.envKey, originalValue)
				if err != nil {
					t.Fatalf("error setting env var %s=%s: %s", c.envKey, originalValue, err)
				}
			} else {
				err = os.Unsetenv(c.envKey)
				if err != nil {
					t.Fatalf("error unsetting env var %s: %s", c.envKey, err)
				}
			}
		})
	}
}

func TestSortByName(t *testing.T) {
	cases := []struct {
		name           string
		unsorted       []Asset
		expectedSorted []Asset
	}{
		{
			name:           "Empty",
			unsorted:       []Asset{},
			expectedSorted: []Asset{},
		},
		{
			name:           "BCAtoABC",
			unsorted:       []Asset{{Name: "b", Type: "b-type"}, {Name: "c", Type: "c-type"}, {Name: "a", Type: "a-type"}},
			expectedSorted: []Asset{{Name: "a", Type: "a-type"}, {Name: "b", Type: "b-type"}, {Name: "c", Type: "c-type"}},
		},
	}

	for _, c := range cases {
		t.Run(c.name, func(t *testing.T) {
			assets := c.unsorted
			sort.Sort(byName(assets))
			assert.EqualValues(t, c.expectedSorted, assets)
		})
	}
}

func TestAddResourceChanges_unknownResourceIgnored(t *testing.T) {
	rc := tfjson.ResourceChange{
		Address:      "whatever.google_unknown.foo",
		Mode:         "managed",
		Type:         "google_unknown",
		Name:         "foo",
		ProviderName: "google",
		Change: &tfjson.Change{
			Actions: tfjson.Actions{"change"},
			Before:  nil,
			After:   nil,
		},
	}
	c, err := newTestConverter(false)
	assert.Nil(t, err)
	err = c.AddResourceChanges([]*tfjson.ResourceChange{&rc})
	assert.Nil(t, err)
	assert.EqualValues(t, map[string]Asset{}, c.assets)
}

func TestAddResourceChanges_unsupportedResourceIgnored(t *testing.T) {
	rc := tfjson.ResourceChange{
		Address:      "whatever.google_unknown.foo",
		Mode:         "managed",
		Type:         "google_unsupported",
		Name:         "foo",
		ProviderName: "google",
		Change: &tfjson.Change{
			Actions: tfjson.Actions{"change"},
			Before:  nil,
			After:   nil,
		},
	}
	c, err := newTestConverter(false)
	assert.Nil(t, err)

	// fake that this resource is known to the provider; it will never be "supported" by the
	// converter.
	c.schema.ResourcesMap[rc.Type] = c.schema.ResourcesMap["google_compute_disk"]

	err = c.AddResourceChanges([]*tfjson.ResourceChange{&rc})
	assert.Nil(t, err)
	assert.EqualValues(t, map[string]Asset{}, c.assets)
}

func TestAddResourceChanges_noopIgnoredWhenConvertUnchangedFalse(t *testing.T) {
	rc := tfjson.ResourceChange{
		Address:      "whatever.google_compute_disk.foo",
		Mode:         "managed",
		Type:         "google_compute_disk",
		Name:         "foo",
		ProviderName: "google",
		Change: &tfjson.Change{
			Actions: tfjson.Actions{"no-op"},
			Before:  nil,
			After:   nil,
		},
	}
	convertUnchanged := false
	c, err := newTestConverter(convertUnchanged)
	assert.Nil(t, err)

	err = c.AddResourceChanges([]*tfjson.ResourceChange{&rc})
	assert.Nil(t, err)
	assert.EqualValues(t, map[string]Asset{}, c.assets)
}

func TestAddResourceChanges_deleteProcessed(t *testing.T) {
	cases := []struct {
		name             string
		convertUnchanged bool
	}{
		{
			name:             "Delete when convertUnchanged is false",
			convertUnchanged: false,
		},
		{
			name:             "Delete when convertUnchanged is true",
			convertUnchanged: true,
		},
	}
	for _, tc := range cases {
		t.Run(tc.name, func(t *testing.T) {
			rc := tfjson.ResourceChange{
				Address:      "whatever.google_compute_disk.foo",
				Mode:         "managed",
				Type:         "google_compute_disk",
				Name:         "foo",
				ProviderName: "google",
				Change: &tfjson.Change{
					Actions: tfjson.Actions{"delete"},
					Before: map[string]interface{}{
						"project": testProject,
						"name":    "test-disk",
						"type":    "pd-ssd",
						"zone":    "us-central1-a",
						"image":   "projects/debian-cloud/global/images/debian-8-jessie-v20170523",
						"labels": map[string]interface{}{
							"environment": "dev",
						},
						"physical_block_size_bytes": 4096,
					},
					After: nil,
				},
			}
			c, err := newTestConverter(tc.convertUnchanged)
			assert.Nil(t, err)

			err = c.AddResourceChanges([]*tfjson.ResourceChange{&rc})
			assert.Nil(t, err)
			assert.EqualValues(t, map[string]Asset{}, c.assets)
		})
	}
}

func TestAddResourceChanges_createOrUpdateOrDeleteCreateOrNoopProcessed(t *testing.T) {
	cases := []struct {
		name             string
		actions          tfjson.Actions
		convertUnchanged bool
	}{
		{
			name:             "Create when convertUnchanged is false",
			actions:          tfjson.Actions{"create"},
			convertUnchanged: false,
		},
		{
			name:             "Create when convertUnchanged is true",
			actions:          tfjson.Actions{"create"},
			convertUnchanged: true,
		},
		{
			name:             "Update when convertUnchanged is false",
			actions:          tfjson.Actions{"update"},
			convertUnchanged: false,
		},
		{
			name:             "Update when convertUnchanged is true",
			actions:          tfjson.Actions{"update"},
			convertUnchanged: true,
		},
		{
			name:             "DeleteCreate when convertUnchanged is false",
			actions:          tfjson.Actions{"delete", "create"},
			convertUnchanged: false,
		},
		{
			name:             "DeleteCreate when convertUnchanged is true",
			actions:          tfjson.Actions{"delete", "create"},
			convertUnchanged: true,
		},
		{
			name:             "Noop when convertUnchanged is true",
			actions:          tfjson.Actions{"no-op"},
			convertUnchanged: true,
		},
	}
	for _, c := range cases {
		t.Run(c.name, func(t *testing.T) {
			rc := tfjson.ResourceChange{
				Address:      "whatever.google_compute_disk.foo",
				Mode:         "managed",
				Type:         "google_compute_disk",
				Name:         "foo",
				ProviderName: "google",
				Change: &tfjson.Change{
					Actions: c.actions,
					Before:  nil, // Ignore Before because it's unused
					After: map[string]interface{}{
						"project": testProject,
						"name":    "test-disk",
						"type":    "pd-ssd",
						"zone":    "us-central1-a",
						"image":   "projects/debian-cloud/global/images/debian-8-jessie-v20170523",
						"labels": map[string]interface{}{
							"environment": "dev",
						},
						"physical_block_size_bytes": 4096,
					},
				},
			}
			c, err := newTestConverter(c.convertUnchanged)
			assert.Nil(t, err)

			err = c.AddResourceChanges([]*tfjson.ResourceChange{&rc})
			assert.Nil(t, err)

			caiKey := "compute.googleapis.com/Disk//compute.googleapis.com/projects/test-project/zones/us-central1-a/disks/test-disk"
			assert.Contains(t, c.assets, caiKey)
		})
	}
}

func TestAddDuplicatedResources(t *testing.T) {
	rcb1 := tfjson.ResourceChange{
		Address:      "google_billing_budget.budget1",
		Mode:         "managed",
		Type:         "google_billing_budget",
		Name:         "budget1",
		ProviderName: "google",
		Change: &tfjson.Change{
			Actions: tfjson.Actions{"create"},
			Before:  nil,
			After: map[string]interface{}{
				"all_updates_rule": []map[string]interface{}{},
				"amount": []map[string]interface{}{
					{
						"last_period_amount": nil,
						"specified_amount": []map[string]interface{}{
							{
								"currency_code": "USD",
								"nanos":         nil,
								"units":         "100",
							},
						},
					},
				},
				"billing_account": "000000-000000-000000",
				"budget_filter": []map[string]interface{}{
					{
						"credit_types_treatment": "INCLUDE_ALL_CREDITS",
					},
				},
				"display_name": "Example Billing Budget 1",
				"threshold_rules": []map[string]interface{}{
					{
						"spend_basis":       "CURRENT_SPEND",
						"threshold_percent": 0.5,
					},
				},
				"timeouts": nil,
			},
		},
	}
	rcb2 := tfjson.ResourceChange{
		Address:      "google_billing_budget.budget2",
		Mode:         "managed",
		Type:         "google_billing_budget",
		Name:         "budget2",
		ProviderName: "google",
		Change: &tfjson.Change{
			Actions: tfjson.Actions{"create"},
			Before:  nil,
			After: map[string]interface{}{
				"all_updates_rule": []map[string]interface{}{},
				"amount": []map[string]interface{}{
					{
						"last_period_amount": nil,
						"specified_amount": []map[string]interface{}{
							{
								"currency_code": "USD",
								"nanos":         nil,
								"units":         "100",
							},
						},
					},
				},
				"billing_account": "000000-000000-000000",
				"budget_filter": []map[string]interface{}{
					{
						"credit_types_treatment": "INCLUDE_ALL_CREDITS",
					},
				},
				"display_name": "Example Billing Budget 2",
				"threshold_rules": []map[string]interface{}{
					{
						"spend_basis":       "CURRENT_SPEND",
						"threshold_percent": 0.5,
					},
				},
				"timeouts": nil,
			},
		},
	}
	rcp1 := tfjson.ResourceChange{
		Address:      "google_project.my_project1",
		Mode:         "managed",
		Type:         "google_project",
		Name:         "my_project1",
		ProviderName: "google",
		Change: &tfjson.Change{
			Actions: tfjson.Actions{"create"},
			Before:  nil,
			After: map[string]interface{}{
				"auto_create_network": true,
				"billing_account":     "000000-000000-000000",
				"labels":              nil,
				"name":                "My Project1",
				"org_id":              "00000000000000",
				"timeouts":            nil,
			},
		},
	}
	rcp2 := tfjson.ResourceChange{
		Address:      "google_project.my_project2",
		Mode:         "managed",
		Type:         "google_project",
		Name:         "my_project2",
		ProviderName: "google",
		Change: &tfjson.Change{
			Actions: tfjson.Actions{"create"},
			Before:  nil,
			After: map[string]interface{}{
				"auto_create_network": true,
				"billing_account":     "000000-000000-000000",
				"labels":              nil,
				"name":                "My Project2",
				"org_id":              "00000000000000",
				"timeouts":            nil,
			},
		},
	}
	c, err := newTestConverter(false)
	assert.Nil(t, err)

	err = c.AddResourceChanges([]*tfjson.ResourceChange{&rcb1, &rcb2, &rcp1, &rcp2})
	assert.Nil(t, err)

	caiKeyBilling := "cloudbilling.googleapis.com/ProjectBillingInfo//cloudbilling.googleapis.com/projects/test-project/billingInfo"
	assert.Contains(t, c.assets, caiKeyBilling)

	caiKeyProject := "cloudresourcemanager.googleapis.com/Project//cloudresourcemanager.googleapis.com/projects/test-project"
	assert.Contains(t, c.assets, caiKeyProject)
}

func TestAddStorageModuleAfterUnknown(t *testing.T) {
	var nilValue map[string]interface{} = nil
	rc := tfjson.ResourceChange{
		Address:       "module.gcs_buckets.google_storage_bucket.buckets[0]",
		ModuleAddress: "module.gcs_buckets",
		Mode:          "managed",
		Type:          "google_storage_bucket",
		Name:          "buckets",
		Index:         0,
		ProviderName:  "google",
		Change: &tfjson.Change{
			Actions: tfjson.Actions{"create"},
			Before:  nil,
			After: map[string]interface{}{
				"cors": []interface{}{
					nilValue,
				},
				"default_event_based_hold": nil,
				"encryption": []interface{}{
					nilValue,
				},
				"lifecycle_rule":   []interface{}{},
				"location":         "US",
				"logging":          []interface{}{},
				"project":          "test-project",
				"requester_pays":   nil,
				"retention_policy": []interface{}{},
				"storage_class":    "MULTI_REGIONAL",
				"versioning": []interface{}{
					nilValue,
				},
				"website": []interface{}{
					nilValue,
				},
			},
		},
	}
	c, err := newTestConverter(false)
	assert.Nil(t, err)

	err = c.AddResourceChanges([]*tfjson.ResourceChange{&rc})
	assert.Nil(t, err)
	assert.Len(t, c.assets, 1)
	for key := range c.assets {
		assert.EqualValues(t, c.assets[key].Type, "storage.googleapis.com/Bucket")
	}

}

func TestTimestampMarshalJSON(t *testing.T) {
	expectedJSON := []byte("\"2021-04-14T15:16:17Z\"")
	date := time.Date(2021, time.April, 14, 15, 16, 17, 0, time.UTC)
	ts := Timestamp{
		Seconds: int64(date.Unix()),
		Nanos:   int64(date.UnixNano()),
	}
	json, err := ts.MarshalJSON()
	if err != nil {
		t.Fatalf("Unexpected error: %s", err)
	}
	assert.EqualValues(t, json, expectedJSON)
}

func TestTimestampUnmarshalJSON(t *testing.T) {
	expectedDate := time.Date(2021, time.April, 14, 15, 16, 17, 0, time.UTC)
	expected := Timestamp{
		Seconds: int64(expectedDate.Unix()),
		Nanos:   int64(expectedDate.UnixNano()),
	}
	json := []byte("\"2021-04-14T15:16:17Z\"")
	ts := Timestamp{}
	err := ts.UnmarshalJSON(json)
	if err != nil {
		t.Fatalf("Unexpected error: %s", err)
	}
	assert.EqualValues(t, ts, expected)
}<|MERGE_RESOLUTION|>--- conflicted
+++ resolved
@@ -34,21 +34,18 @@
 func newTestConverter(convertUnchanged bool) (*Converter, error) {
 	ctx := context.Background()
 	ancestry := ""
+	ua := ""
 	project := testProject
 	offline := true
 	cfg, err := tfgcv.GetConfig(ctx, project, offline)
 	if err != nil {
 		return nil, errors.Wrap(err, "constructing configuration")
 	}
-<<<<<<< HEAD
-	ancestryManager, err := ancestrymanager.New(cfg, project, ancestry, "", offline)
-=======
-	c, err := NewConverter(ctx, ancestryManager, project, offline, convertUnchanged)
->>>>>>> 638f7e28
+	ancestryManager, err := ancestrymanager.New(cfg, project, ancestry, ua, offline)
 	if err != nil {
 		return nil, errors.Wrap(err, "constructing resource manager client")
 	}
-	c := NewConverter(cfg, ancestryManager, offline)
+	c := NewConverter(cfg, ancestryManager, offline, convertUnchanged)
 	return c, nil
 }
 
